;;; magit-gerrit.el --- Magit plugin for Gerrit Code Review
;;
;; Copyright (C) 2013 Brian Fransioli
;;
;; Author: Brian Fransioli <assem@terranpro.org>
;; URL: https://github.com/terranpro/magit-gerrit
;; Package-Requires: ((magit "2.1.0"))
;;
;; This program is free software; you can redistribute it and/or
;; modify it under the terms of the GNU General Public License as
;; published by the Free Software Foundation, either version 3 of the
;; License, or (at your option) any later version.

;; This program is distributed in the hope that it will be useful, but
;; WITHOUT ANY WARRANTY; without even the implied warranty of
;; MERCHANTABILITY or FITNESS FOR A PARTICULAR PURPOSE.  See the GNU
;; General Public License for more details.

;; You should have received a copy of the GNU General Public License
;; along with this program.  If not, see http://www.gnu.org/licenses/.

;;; Commentary:
;;
;; Magit plugin to make Gerrit code review easy-to-use from emacs and
;; without the need for a browser!
;;
;; Currently uses the [deprecated] gerrit ssh interface, which has
;; meant that obtaining the list of reviewers is not possible, only
;; the list of approvals (those who have already verified and/or code
;; reviewed).
;;
;;; To Use:
;;
;; (require 'magit-gerrit)
;; (setq-default magit-gerrit-ssh-creds "myid@gerrithost.org")
;;
;;
;; M-x `magit-status'
;; T C-h  <= magit-gerrit uses the T prefix, see help
;;
;;; Workflow:
;;
;; 1) *check out branch => changes => (ma)git commit*
;; 2) T P  <= [gerri*T* *P*ush for review]
;; 3) T A  <= [gerri*T* *A*dd reviewer] (by email address)
;; 4) *wait for verification/code reviews* [approvals shown in status]
;; 5) T S  <= [gerri*T* *S*ubmit review]
;;
;;; Other Comments:
;; `magit-gerrit-ssh-creds' is buffer local, so if you work with
;; multiple Gerrit's, you can make this a file or directory local
;; variable for one particular project.
;;
;; If your git remote for gerrit is not the default "origin", then
;; `magit-gerrit-remote' should be adjusted accordingly (e.g. "gerrit")
;;
;; Recommended to auto add reviewers via git hooks (precommit), rather
;; than manually performing 'T A' for every review.
;;
;; `magit-gerrit' will be enabled automatically on `magit-status' if
;; the git remote repo uses the same creds found in
;; `magit-gerrit-ssh-creds'.
;;
;; Ex:  magit-gerrit-ssh-creds == br.fransioli@gerrit.org
;; $ cd ~/elisp; git remote -v => https://github.com/terranpro/magit-gerrit.git
;; ^~~ `magit-gerrit-mode' would *NOT* be enabled here
;;
;; $ cd ~/gerrit/prja; git remote -v => ssh://br.fransioli@gerrit.org/.../prja
;; ^~~ `magit-gerrit-mode' *WOULD* be enabled here
;;
;;; Code:

(require 'magit)
(require 'json)

(eval-when-compile
  (require 'cl-lib))

;; Define a defvar-local macro for Emacs < 24.3
(unless (fboundp 'defvar-local)
  (defmacro defvar-local (var val &optional docstring)
    `(progn
       (defvar ,var ,val ,docstring)
       (make-variable-buffer-local ',var))))

(defvar-local magit-gerrit-ssh-creds nil
  "Credentials used to execute gerrit commands via ssh of the form ID@Server")

(defvar-local magit-gerrit-remote "origin"
  "Default remote name to use for gerrit (e.g. \"origin\", \"gerrit\")")

(defun gerrit-command (cmd &rest args)
  (let ((gcmd (concat
	       "-x -p 29418 "
	       (or magit-gerrit-ssh-creds
		   (error "`magit-gerrit-ssh-creds' must be set!"))
	       " "
	       "gerrit "
	       cmd
	       " "
	       (mapconcat 'identity args " "))))
    ;; (message (format "Using cmd: %s" gcmd))
    gcmd))

(defun gerrit-query (prj &optional status)
  (gerrit-command "query"
		  "--format=JSON"
		  "--all-approvals"
		  "--comments"
		  "--current-patch-set"
		  (concat "project:" prj)
		  (concat "status:" (or status "open"))))

(defun gerrit-review ())

(defun gerrit-ssh-cmd (cmd &rest args)
  (apply #'call-process
	 (executable-find "ssh") nil nil nil
	 (split-string (apply #'gerrit-command cmd args))))

(defun gerrit-review-abandon (prj rev)
  (gerrit-ssh-cmd "review" "--project" prj "--abandon" rev))

(defun gerrit-review-submit (prj rev &optional msg)
  (gerrit-ssh-cmd "review" "--project" prj "--submit"
		  (if msg msg "") rev))

(defun gerrit-code-review (prj rev score &optional msg)
  (gerrit-ssh-cmd "review" "--project" prj "--code-review" score
		  (if msg msg "") rev))

(defun gerrit-review-verify (prj rev score &optional msg)
  (gerrit-ssh-cmd "review" "--project" prj "--verified" score
		  (if msg msg "") rev))

(defun magit-gerrit-get-remote-url ()
  (magit-git-string "ls-remote" "--get-url" magit-gerrit-remote))

(defun magit-gerrit-get-project ()
 (let* ((regx (rx (zero-or-one ?:) (zero-or-more (any digit)) ?/
		  (group (not (any "/")))
		  (group (one-or-more any))))
	(str (or (magit-gerrit-get-remote-url) ""))
	(sstr (car (last (split-string str "//")))))
   (when (string-match regx sstr)
     (concat (match-string 1 sstr)
	     (match-string 2 sstr)))))

(defun magit-gerrit-string-trunc (str maxlen)
  (if (> (length str) maxlen)
      (concat (substring str 0 maxlen)
	      "...")
    str))

(defun magit-gerrit-create-branch-force (branch parent)
  "Switch 'HEAD' to new BRANCH at revision PARENT and update working tree.
Fails if working tree or staging area contain uncommitted changes.
Succeed even if branch already exist
\('git checkout -B BRANCH REVISION')."
  (cond ((run-hook-with-args-until-success
	  'magit-create-branch-hook branch parent))
	((and branch (not (string= branch "")))
	 (magit-save-repository-buffers)
	 (magit-run-git "checkout" magit-custom-options
			"-B" branch parent))))


(defun magit-gerrit-pretty-print-reviewer (name email crdone vrdone)
  (let* ((wid (1- (window-width)))
	 (crstr (propertize (if crdone (format "%+2d" (string-to-number crdone)) "  ")
			    'face '(magit-diff-lines-heading
				    bold)))
	 (vrstr (propertize (if vrdone (format "%+2d" (string-to-number vrdone)) "  ")
			    'face '(magit-diff-added-highlight
				    bold)))
	 (namestr (propertize (or name "") 'face 'magit-refname))
	 (emailstr (propertize (if email (concat "(" email ")") "")
			       'face 'change-log-name)))
    (format "%-12s%s %s" (concat crstr " " vrstr) namestr emailstr)))

(defun magit-gerrit-pretty-print-review (num subj owner-name &optional draft)
  ;; window-width - two prevents long line arrow from being shown
  (let* ((wid (- (window-width) 2))
	 (numstr (propertize (format "%-10s" num) 'face 'magit-hash))
	 (nlen (length numstr))
	 (authmaxlen (/ wid 4))

	 (author (propertize (magit-gerrit-string-trunc owner-name authmaxlen)
			     'face 'magit-log-author))

	 (subjmaxlen (- wid (length author) nlen 6))

	 (subjstr (propertize (magit-gerrit-string-trunc subj subjmaxlen)
			      'face
			      (if draft
				  'magit-signature-bad
				'magit-signature-good)))
	 (authsubjpadding (make-string
			   (max 0 (- wid (+ nlen 1 (length author) (length subjstr))))
			   ? )))
    (format "%s%s%s%s\n"
	    numstr subjstr authsubjpadding author)))

(defun magit-gerrit-wash-approval (approval)
  (let* ((approver (cdr-safe (assoc 'by approval)))
	 (approvname (cdr-safe (assoc 'name approver)))
	 (approvemail (cdr-safe (assoc 'email approver)))
	 (type (cdr-safe (assoc 'type approval)))
	 (verified (string= type "Verified"))
	 (codereview (string= type "Code-Review"))
	 (score (cdr-safe (assoc 'value approval))))

    (magit-insert-section (section approval)
      (magit-insert (concat
		     (magit-gerrit-pretty-print-reviewer
		      approvname approvemail
		      (when codereview score)
		      (when verified score))
		     "\n")))))

(defun magit-gerrit-wash-approvals (approvals)
  (mapc #'magit-gerrit-wash-approval approvals))

(defun magit-gerrit-wash-review ()
  (let* ((beg (point))
	 (jobj (json-read))
	 (end (point))
	 (num (cdr-safe (assoc 'number jobj)))
	 (subj (cdr-safe (assoc 'subject jobj)))
	 (owner (cdr-safe (assoc 'owner jobj)))
	 (owner-name (cdr-safe (assoc 'name owner)))
	 (owner-email (cdr-safe (assoc 'email owner)))
	 (patchsets (cdr-safe (assoc 'currentPatchSet jobj)))
	 ;; compare w/t since when false the value is => :json-false
	 (isdraft (eq (cdr-safe (assoc 'isDraft patchsets)) t))
	 (approvs (cdr-safe (if (listp patchsets)
				(assoc 'approvals patchsets)
			      (assoc 'approvals (aref patchsets 0))))))
    (if (and beg end)
	(delete-region beg end))
    (when (and num subj owner-name)
      (magit-insert-section (section subj)
	(magit-insert
	 (propertize
	  (magit-gerrit-pretty-print-review num subj owner-name isdraft)
	  'magit-gerrit-jobj
	  jobj))
	(unless (magit-section-hidden (magit-current-section))
	  (magit-gerrit-wash-approvals approvs)
	  )
	(add-text-properties beg (point) (list 'magit-gerrit-jobj jobj)))
      t)))

(defun magit-gerrit-wash-reviews (&rest args)
  (magit-wash-sequence #'magit-gerrit-wash-review))

(defun magit-gerrit-section (section title washer &rest args)
  (let ((magit-git-executable (executable-find "ssh"))
	(magit-git-standard-options nil))
    (magit-insert-section (section title)
      (magit-insert-heading title)
      (magit-git-wash washer (split-string (car args)))
      (magit-insert "\n"))))

(defun magit-gerrit-remote-update (&optional remote)
  nil)

(defun magit-gerrit-review-at-point ()
  (get-text-property (point) 'magit-gerrit-jobj))

(defun magit-gerrit-view-patchset-diff ()
  "View the Diff for a Patchset"
  (interactive)
  (let ((jobj (magit-gerrit-review-at-point)))
    (when jobj
      (let ((ref (cdr (assoc 'ref (assoc 'currentPatchSet jobj))))
	    (dir default-directory))
	(let* ((magit-custom-options (list ref))
	   (magit-proc (magit-fetch magit-gerrit-remote)))
      (message (format "Waiting a git fetch from %s to complete..."
		       magit-gerrit-remote))
	  (magit-process-wait))
	(message (format "Generating Gerrit Patchset for refs %s dir %s" ref dir))
	(magit-diff "FETCH_HEAD~1..FETCH_HEAD")))))

(defun magit-gerrit-download-patchset ()
  "Download a Gerrit Review Patchset"
  (interactive)
  (let ((jobj (magit-gerrit-review-at-point)))
    (when jobj
      (let ((ref (cdr (assoc 'ref (assoc 'currentPatchSet jobj))))
	    (dir default-directory)
	(branch (format "review/%s/%s"
			(cdr (assoc 'username (assoc 'owner jobj)))
			(cdr (or (assoc 'topic jobj) (assoc 'number jobj))))))
	(let* ((magit-custom-options (list ref))
	   (magit-proc (magit-fetch magit-gerrit-remote)))
      (message (format "Waiting a git fetch from %s to complete..."
		       magit-gerrit-remote))
	  (magit-process-wait))
	(message (format "Checking out refs %s to %s in %s" ref branch dir))
	(magit-gerrit-create-branch-force branch "FETCH_HEAD")))))

(defun magit-gerrit-browse-review ()
  "Browse the Gerrit Review with a browser."
  (interactive)
  (let ((jobj (magit-gerrit-review-at-point)))
    (if jobj
	(browse-url (cdr (assoc 'url jobj))))))

(defun magit-insert-gerrit-reviews ()
  (magit-gerrit-section 'gerrit-reviews
			"Reviews:" 'magit-gerrit-wash-reviews
			(gerrit-query (magit-gerrit-get-project))))

(defun magit-gerrit-add-reviewer ()
  (interactive)
  "ssh -x -p 29418 user@gerrit gerrit set-reviewers --project toplvlroot/prjname --add email@addr"

  (gerrit-ssh-cmd "set-reviewers"
		  "--project" (magit-gerrit-get-project)
		  "--add" (read-string "Reviewer Name/Email: ")
		  (cdr-safe (assoc 'id (magit-gerrit-review-at-point)))))

(defun magit-gerrit-popup-args (&optional something)
  (or (magit-gerrit-arguments) (list "")))

(defun magit-gerrit-verify-review (args)
  "Verify a Gerrit Review"
  (interactive (magit-gerrit-popup-args))

  (let ((score (completing-read "Score: "
				    '("-2" "-1" "0" "+1" "+2")
				    nil t
				    "+1"))
	(rev (cdr-safe (assoc
		      'revision
		      (cdr-safe (assoc 'currentPatchSet
				       (magit-gerrit-review-at-point))))))
	(prj (magit-gerrit-get-project)))
    (gerrit-review-verify prj rev score args)
    (magit-refresh)))

(defun magit-gerrit-code-review (args)
  "Perform a Gerrit Code Review"
  (interactive (magit-gerrit-popup-args))
  (let ((score (completing-read "Score: "
				    '("-2" "-1" "0" "+1" "+2")
				    nil t
				    "+1"))
	(rev (cdr-safe (assoc
		      'revision
		      (cdr-safe (assoc 'currentPatchSet
				       (magit-gerrit-review-at-point))))))
	(prj (magit-gerrit-get-project)))
    (gerrit-code-review prj rev score args)
    (magit-refresh)))

(defun magit-gerrit-submit-review (args)
  (interactive (magit-gerrit-popup-args))
  "ssh -x -p 29418 user@gerrit gerrit review REVISION  -- --project PRJ --submit "
  (gerrit-ssh-cmd "review"
		  (cdr-safe (assoc
			     'revision
			     (cdr-safe (assoc 'currentPatchSet
					      (magit-gerrit-review-at-point)))))
		  "--project"
		  (magit-gerrit-get-project)
		  "--submit"
		  args)
  (magit-fetch-current))

(defun magit-gerrit-push-review (status)
  (let* ((branch (or (magit-get-current-branch)
		     (error "Don't push a detached head.  That's gross")))
	 (commitid (or (when (eq (magit-section-type (magit-current-section))
				 'commit)
			 (magit-section-value (magit-current-section)))
		       (error "Couldn't find a commit at point")))
	 (rev (magit-rev-parse (or commitid
				   (error "Select a commit for review"))))

	 (branch-merge (and branch (magit-get "branch" branch "merge")))
	 (branch-pub (progn
		       (string-match (rx "refs/heads" (group (one-or-more any)))
				    branch-merge)
		       (format "refs/%s%s/%s" status (match-string 1 branch-merge) branch)))
	 (branch-remote (and branch (magit-get "branch" branch "remote"))))

    ;; (message "Args: %s "
    ;;	     (concat rev ":" branch-pub))

    (magit-run-git-async "push" "-v" branch-remote
			 (concat rev ":" branch-pub))))

(defun magit-gerrit-create-review ()
  (interactive)
  (magit-gerrit-push-review 'publish))

(defun magit-gerrit-create-draft ()
  (interactive)
  (magit-gerrit-push-review 'drafts))

(defun magit-gerrit-publish-draft ()
  (interactive)
  (let ((prj (magit-gerrit-get-project))
	(id (cdr-safe (assoc 'id
		     (magit-gerrit-review-at-point))))
	(rev (cdr-safe (assoc
			'revision
			(cdr-safe (assoc 'currentPatchSet
					 (magit-gerrit-review-at-point)))))))
    (gerrit-ssh-cmd "review" "--project" prj "--publish" rev))
  (magit-refresh))

(defun magit-gerrit-delete-draft ()
  (interactive)
  (let ((prj (magit-gerrit-get-project))
	(id (cdr-safe (assoc 'id
		     (magit-gerrit-review-at-point))))
	(rev (cdr-safe (assoc
			'revision
			(cdr-safe (assoc 'currentPatchSet
					 (magit-gerrit-review-at-point)))))))
    (gerrit-ssh-cmd "review" "--project" prj "--delete" rev))
  (magit-refresh))

(defun magit-gerrit-abandon-review ()
  (interactive)
  (let ((prj (magit-gerrit-get-project))
	(id (cdr-safe (assoc 'id
		     (magit-gerrit-review-at-point))))
	(rev (cdr-safe (assoc
			'revision
			(cdr-safe (assoc 'currentPatchSet
					 (magit-gerrit-review-at-point)))))))
    ;; (message "Prj: %s Rev: %s Id: %s" prj rev id)
    (gerrit-review-abandon prj rev)
    (magit-refresh)))

(defun magit-gerrit-read-comment (&rest args)
  (format "\'\"%s\"\'"
	  (read-from-minibuffer "Message: ")))

(defun magit-gerrit-create-branch (branch parent))

<<<<<<< HEAD
(progn
  (magit-key-mode-add-group 'gerrit)
  (magit-key-mode-insert-action 'gerrit "P" "Push Commit For Review"
				'magit-gerrit-create-review)
  (magit-key-mode-insert-action 'gerrit "W" "Push Commit For Draft Review"
				'magit-gerrit-create-draft)
  (magit-key-mode-insert-action 'gerrit "A" "Add Reviewer"
				'magit-gerrit-add-reviewer)
  (magit-key-mode-insert-action 'gerrit "V" "Verify"
				'magit-gerrit-verify-review)
  (magit-key-mode-insert-action 'gerrit "C" "Code Review"
				'magit-gerrit-code-review)
  (magit-key-mode-insert-action 'gerrit "d" "View Patchset Diff"
				'magit-gerrit-view-patchset-diff)
  (magit-key-mode-insert-action 'gerrit "D" "Download Patchset"
				'magit-gerrit-download-patchset)
  (magit-key-mode-insert-action 'gerrit "S" "Submit Review"
				'magit-gerrit-submit-review)
  (magit-key-mode-insert-action 'gerrit "B" "Abandon Review"
				'magit-gerrit-abandon-review)
  (magit-key-mode-insert-action 'gerrit "b" "Browse Review"
                'magit-gerrit-browse-review)
  (magit-key-mode-generate 'gerrit)

  (magit-key-mode-insert-action 'dispatch (kbd "T") "Gerrit" 'magit-key-mode-popup-gerrit)  )
=======
(magit-define-popup magit-gerrit-popup
  "Popup console for magit gerrit commands."
  'magit-gerrit
  :actions '((?P "Push Commit For Review"                          magit-gerrit-create-review)
	     (?W "Push Commit For Draft Review"                    magit-gerrit-create-draft)
	     (?p "Publish Draft Patchset"                          magit-gerrit-publish-draft)
	     (?k "Delete Draft"                                    magit-gerrit-delete-draft)
	     (?A "Add Reviewer"                                    magit-gerrit-add-reviewer)
	     (?V "Verify"                                          magit-gerrit-verify-review)
	     (?C "Code Review"                                     magit-gerrit-code-review)
	     (?d "View Patchset Diff"                              magit-gerrit-view-patchset-diff)
	     (?D "Download Patchset"                               magit-gerrit-download-patchset)
	     (?S "Submit Review"                                   magit-gerrit-submit-review)
	     (?B "Abandon Review"                                  magit-gerrit-abandon-review)
	     (?b "Browse Review"                                   magit-gerrit-browse-review))
  :options '((?m "Comment"                      "--message "       magit-gerrit-read-comment)))


;; Attach Magit Gerrit to Magit's default help popup
(magit-define-popup-action 'magit-dispatch-popup ?R "Gerrit"
  'magit-gerrit-popup)
>>>>>>> 373033c8

(defvar magit-gerrit-mode-map
  (let ((map (make-sparse-keymap)))
    (define-key map (kbd "R") 'magit-gerrit-popup)
    map))

(define-minor-mode magit-gerrit-mode "Gerrit support for Magit"
  :lighter " Gerrit" :require 'magit-topgit :keymap 'magit-gerrit-mode-map
  (or (derived-mode-p 'magit-mode)
      (error "This mode only makes sense with magit"))
  (or magit-gerrit-ssh-creds
      (error "You *must* set `magit-gerrit-ssh-creds' to enable magit-gerrit-mode"))
  (or (magit-gerrit-get-remote-url)
      (error "You *must* set `magit-gerrit-remote' to a valid Gerrit remote"))
  (cond
   (magit-gerrit-mode
    (magit-add-section-hook 'magit-status-sections-hook
			    'magit-insert-gerrit-reviews
			    'magit-insert-stashes t t)
    (add-hook 'magit-create-branch-command-hook
	      'magit-gerrit-create-branch nil t)
    ;(add-hook 'magit-pull-command-hook 'magit-gerrit-pull nil t)
    (add-hook 'magit-remote-update-command-hook
	      'magit-gerrit-remote-update nil t)
    (add-hook 'magit-push-command-hook
	      'magit-gerrit-push nil t))

   (t
    (remove-hook 'magit-after-insert-stashes-hook
		 'magit-insert-gerrit-reviews t)
    (remove-hook 'magit-create-branch-command-hook
		 'magit-gerrit-create-branch t)
    ;(remove-hook 'magit-pull-command-hook 'magit-gerrit-pull t)
    (remove-hook 'magit-remote-update-command-hook
		 'magit-gerrit-remote-update t)
    (remove-hook 'magit-push-command-hook
		 'magit-gerrit-push t)))
  (when (called-interactively-p 'any)
    (magit-refresh)))

(defun magit-gerrit-detect-ssh-creds (remote-url)
  "Derive magit-gerrit-ssh-creds from remote-url.
Assumes remote-url is a gerrit repo if scheme is ssh
and port is the default gerrit ssh port."
  (let ((url (url-generic-parse-url remote-url)))
    (when (and (string= "ssh" (url-type url))
	       (eq 29418 (url-port url)))
      (set (make-local-variable 'magit-gerrit-ssh-creds)
	   (format "%s@%s" (url-user url) (url-host url)))
      (message "Detected magit-gerrit-ssh-creds=%s" magit-gerrit-ssh-creds))))

(defun magit-gerrit-check-enable ()
  (let ((remote-url (magit-gerrit-get-remote-url)))
    (when (and remote-url
	       (or magit-gerrit-ssh-creds
		   (magit-gerrit-detect-ssh-creds remote-url))
	       (string-match magit-gerrit-ssh-creds remote-url))
     (magit-gerrit-mode t))))

;; Hack in dir-local variables that might be set for magit gerrit
(add-hook 'magit-status-mode-hook #'hack-dir-local-variables-non-file-buffer t)

;; Try to auto enable magit-gerrit in the magit-status buffer
(add-hook 'magit-status-mode-hook #'magit-gerrit-check-enable t)

(provide 'magit-gerrit)

;;; magit-gerrit.el ends here<|MERGE_RESOLUTION|>--- conflicted
+++ resolved
@@ -444,33 +444,6 @@
 
 (defun magit-gerrit-create-branch (branch parent))
 
-<<<<<<< HEAD
-(progn
-  (magit-key-mode-add-group 'gerrit)
-  (magit-key-mode-insert-action 'gerrit "P" "Push Commit For Review"
-				'magit-gerrit-create-review)
-  (magit-key-mode-insert-action 'gerrit "W" "Push Commit For Draft Review"
-				'magit-gerrit-create-draft)
-  (magit-key-mode-insert-action 'gerrit "A" "Add Reviewer"
-				'magit-gerrit-add-reviewer)
-  (magit-key-mode-insert-action 'gerrit "V" "Verify"
-				'magit-gerrit-verify-review)
-  (magit-key-mode-insert-action 'gerrit "C" "Code Review"
-				'magit-gerrit-code-review)
-  (magit-key-mode-insert-action 'gerrit "d" "View Patchset Diff"
-				'magit-gerrit-view-patchset-diff)
-  (magit-key-mode-insert-action 'gerrit "D" "Download Patchset"
-				'magit-gerrit-download-patchset)
-  (magit-key-mode-insert-action 'gerrit "S" "Submit Review"
-				'magit-gerrit-submit-review)
-  (magit-key-mode-insert-action 'gerrit "B" "Abandon Review"
-				'magit-gerrit-abandon-review)
-  (magit-key-mode-insert-action 'gerrit "b" "Browse Review"
-                'magit-gerrit-browse-review)
-  (magit-key-mode-generate 'gerrit)
-
-  (magit-key-mode-insert-action 'dispatch (kbd "T") "Gerrit" 'magit-key-mode-popup-gerrit)  )
-=======
 (magit-define-popup magit-gerrit-popup
   "Popup console for magit gerrit commands."
   'magit-gerrit
@@ -492,7 +465,6 @@
 ;; Attach Magit Gerrit to Magit's default help popup
 (magit-define-popup-action 'magit-dispatch-popup ?R "Gerrit"
   'magit-gerrit-popup)
->>>>>>> 373033c8
 
 (defvar magit-gerrit-mode-map
   (let ((map (make-sparse-keymap)))
